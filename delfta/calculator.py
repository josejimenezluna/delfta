import collections
import os
import pickle
import textwrap
import types

import numpy as np
import openbabel
import torch
from torch_geometric.data.dataloader import DataLoader
from tqdm import tqdm

from delfta.download import get_model_weights
from delfta.net import EGNN
from delfta.net_utils import (
    MODEL_HPARAMS,
    MULTITASK_ENDPOINTS,
    QMUGS_ATOM_DICT,
    DeltaDataset,
)
import openbabel
from delfta.utils import LOGGER, MODEL_PATH, ELEM_TO_ATOMNUM
from delfta.xtb import run_xtb_calc

_ALLTASKS = ["E_form", "E_homo", "E_lumo", "E_gap", "dipole", "charges"]
PLACEHOLDER = float("NaN")


class DelftaCalculator:
    def __init__(
        self,
        tasks="all",
        delta=True,
        force3d=True,
<<<<<<< HEAD
        addh=True,
=======
        addh=False,
>>>>>>> dcdfe868
        xtbopt=False,
        verbose=True,
        progress=True,
    ) -> None:
        """Main calculator class for predicting DFT observables.

        Parameters
        ----------
        tasks : str, optional
            A list of tasks to predict. Available tasks include
            `[E_form, E_homo, E_lumo, E_gap, dipole, charges]`, by default "all".
        delta : bool, optional
            Whether to use delta-learning models, by default True
        force3d : bool, optional
            Whether to assign 3D coordinates to molecules lacking them, by default True
        addh : bool, optional
            Whether to add hydrogens to molecules lacking them, by default False
        xtbopt : bool, optional
            Whether to perform GFN2-xTB geometry optimization, by default False
        verbose : bool, optional
            Enables/disables stdout logger, by default True
        progress : bool, optional
            Enables/disables progress bars in prediction, by default True
        """
        if tasks == "all" or tasks == ["all"]:
            tasks = _ALLTASKS
        self.tasks = tasks
        self.delta = delta
        self.multitasks = [task for task in self.tasks if task in MULTITASK_ENDPOINTS]
        self.force3d = force3d
        self.addh = addh
        self.xtbopt = xtbopt
        self.verbose = verbose
        self.progress = progress

        with open(os.path.join(MODEL_PATH, "norm.pt"), "rb") as handle:
            self.norm = pickle.load(handle)

        self.models = []

        for task in tasks:
            if task in MULTITASK_ENDPOINTS:
                task_name = "multitask"

            elif task == "charges":
                task_name = "charges"

            elif task == "E_form":
                task_name = "single_energy"

            else:
                raise ValueError(f"Task name `{task}` not recognised")

            if self.delta:
                task_name += "_delta"
            else:
                task_name += "_direct"

            self.models.append(task_name)

        self.models = list(set(self.models))

    def _molcheck(self, mol):
        return isinstance(mol, openbabel.pybel.Molecule) and len(mol.atoms) > 0

    def _3dcheck(self, mol):
        """Checks whether `mol` has 3d coordinates assigned. If
        `self.force3d=True` these will be computed for
        those lacking them using the MMFF94 force-field as
        available in pybel.

        Parameters
        ----------
        mol : pybel.Molecule
            An OEChem molecule object

        Returns
        -------
        bool
            `True` if `mol` has a 3d conformation, `False` otherwise.
        """
        if mol.dim != 3:
            if self.force3d:
                mol.make3D()
            return False
        return True

    def _atomtypecheck(self, mol):
        """Checks whether the atom types in `mol` are supported
        by the QMugs database

        Parameters
        ----------
        mol : pybel.Molecule
            An OEChem molecule object

        Returns
        -------
        bool
            `True` if all atoms have valid atom types, `False` otherwise.
        """
        for atom in mol.atoms:
            if atom.atomicnum not in QMUGS_ATOM_DICT:
                return False
        return True

    def _chargecheck(self, mol):
        """Checks whether the overall charge on `mol` is neutral.

        Parameters
        ----------
        mol : pybel.Molecule
            An OEChem molecule object

        Returns
        -------
        bool
            `True` is overall `mol` charge is 0, `False` otherwise.
        """
        if mol.charge != 0:
            return True
        else:
            return False

    def _hydrogencheck(self, mol):
        """Checks whether `mol` has assigned hydrogens. If `self.addh=True`
        these will be added if lacking.

        Parameters
        ----------
        mol : pybel.Molecule
            An OEChem molecule object

        Returns
        -------
        bool
            Whether `mol` has assigned hydrogens.
        """
        nh_mol = sum([True for atom in mol.atoms if atom.atomicnum == 1])
        mol_cpy = mol.clone
        mol_cpy.removeh()
        mol_cpy.addh()
        nh_cpy = sum([True for atom in mol_cpy.atoms if atom.atomicnum == 1])

        if nh_mol == nh_cpy:
            return True
        else:
            return False

    def _preprocess(self, mols):
        """Performs a series of preprocessing checks on a list of molecules `mols`,
        including 3d-conformation existence, validity of atom types, neutral charge
        and hydrogen addition.

        Parameters
        ----------
        mols: [pybel.Molecule]
            A list of OEChem molecule objects

        Returns
        -------
        ([pybel.Molecule], [int])
            A list of processed OEChem molecule objects; and indices of molecules that cannot be processed.

        """
        if len(mols) == 0:
            raise ValueError("No molecules provided.")

        idx_non_valid_mols = []
        idx_non_valid_atypes = []
        idx_charged = []
        idx_no3d = []
        idx_noh = []
        fatal = []

        for idx, mol in enumerate(mols):
            valid_mol = self._molcheck(mol)
            if not valid_mol:
                idx_non_valid_mols.append(idx)
                fatal.append(idx)
                continue  # no need to check further

            is_atype_valid = self._atomtypecheck(mol)
            if not is_atype_valid:
                idx_non_valid_atypes.append(idx)
                fatal.append(idx)
                continue  # no need to check further

            is_charged = self._chargecheck(mol)
            if is_charged:
                idx_charged.append(idx)
                fatal.append(idx)
                continue  # no need to check further

            has_3d = self._3dcheck(mol)
            if not has_3d:
                idx_no3d.append(idx)

            has_h = self._hydrogencheck(mol)
            if not has_h:
                idx_noh.append(idx)

            if not has_3d and not has_h and not self.addh:
                fatal.append(idx)
                # cannot assign 3D geometry without assigning hydrogens

        if idx_non_valid_mols:
            LOGGER.warning(
                f"""Invalid molecules at position(s) {idx_non_valid_mols}."""
            )

        if idx_no3d:
            if self.force3d:
                if self.verbose:
                    LOGGER.info(
                        f"Assigned MMFF94 coordinates and added hydrogens to molecules with idx. {idx_no3d}"
                    )

            else:
                LOGGER.warning(
                    f"""Molecules at position {idx_no3d} have no 3D conformations available. 
                        Either provide a mol with one or re-run calculator with `force3D=True`.
                    """
                )

        if idx_non_valid_atypes:
            LOGGER.warning(
                f"""Found non-supported atomic no. in molecules at position 
                    {idx_non_valid_atypes}. This application currently supports 
                    only the atom types used in the QMugs database, namely 
                    {list(ELEM_TO_ATOMNUM.keys())}.
                """
            )
        if idx_charged:
            LOGGER.warning(
                f"""Found molecules with a non-zero formal charge at 
                    positions {idx_charged}. This application currently does not support
                    prediction for charged molecules.
                """
            )

        if idx_noh:
            if self.addh and not self.force3d:
                LOGGER.info(
                    f"""Added hydrogens for non-protonated molecules at position {idx_noh}"""
                )
            else:
                LOGGER.warning(
                    f"""No hydrogens present for molecules at position {idx_noh}. Please 
                        add them manually or re-run the calculator with argument `addh=True`.
                    """
                )
        good_mols = [mol for idx, mol in enumerate(mols) if idx not in fatal]
        return good_mols, fatal

    def _get_preds(self, loader, model):
        """Returns predictions for the data contained in `loader` of a
        pyTorch `model`.


        Parameters
        ----------
        loader : delfta.net_utils.DeltaDataset
            A `delfta.net_utils.DeltaDataset` instance.
        model : delfta.net.EGNN
            A `delfta.net.EGNN` instance.

        Returns
        -------
        numpy.ndarray
            Model predictions.
        numpy.ndarray
            Graph-specific indexes for node-level predictions.
        """
        y_hats = []
        g_ptrs = []

        if self.progress:
            loader = tqdm(loader)

        with torch.no_grad():
            for batch in loader:
                y_hats.append(model(batch).numpy())
                g_ptrs.append(batch.ptr.numpy())
        return y_hats, g_ptrs

    def _get_xtb_props(self, mols):
        """Runs the GFN2-xTB binary and returns observables

        Parameters
        ----------
        mols : [pybel.Molecule]
            A list of OEChem molecule instances.

        Returns
        -------
        dict
            A dictionary containing the requested properties for
            `mols`.
        """
        xtb_props = collections.defaultdict(list)

        if self.verbose:
            LOGGER.info("Now running xTB...")

        if self.progress:
            mol_progress = tqdm(mols)
        else:
            mol_progress = mols
        for mol in mol_progress:
            xtb_out = run_xtb_calc(mol, opt=self.xtbopt)
            for prop, val in xtb_out.items():
                xtb_props[prop].append(val)
        return xtb_props

    def _inv_scale(self, preds, norm_dict):
        """Inverse min-max scaling transformation

        Parameters
        ----------
        preds : np.ndarray
            Normalized predictions
        norm_dict : dict
            A dictionary containing scale and location values for
            inverse normalization.

        Returns
        -------
        numpy.ndarray
            Unnormalized predictions in their original scale
            and location.
        """
        return preds * norm_dict["scale"] + norm_dict["location"]

    def _predict_batch(self, generator, batch_size):
        """Utility method for prediction using OEChem generators
        (e.g. those used for reading sdf or xyz files)

        Parameters
        ----------
        generator : pybel.filereader
            A pybel.filereader instance
        batch_size : int
            Batch size used for prediction. Defaults to the same one
            used under `self.predict`.

        Returns
        -------
        dict
            Requested DFT-predicted properties.
        """
        preds_batch = []
        done_flag = False
        done_so_far = 0

        while not done_flag:
            mols = []
            for _ in range(batch_size):
                try:
                    mol = next(generator)
                    mols.append(mol)
                    done_so_far += 1
                except StopIteration:
                    done_flag = True
                    break

            if self.progress:
                print(f"Done computing for {done_so_far} molecules...")

            preds_batch.append(self.predict(mols, batch_size))

        pred_keys = preds_batch[0].keys()
        preds = collections.defaultdict(list)
        for pred_k in pred_keys:
            for batch in preds_batch:
                if pred_k == "charges":
                    preds[pred_k].extend(batch[pred_k])
                else:
                    preds[pred_k].extend(batch[pred_k].tolist())
            if pred_k != "charges":
                preds[pred_k] = np.array(preds[pred_k], dtype=np.float32)

        return dict(preds)

    def predict(self, input_, batch_size=32):
        """Main prediction method for DFT observables.

        Parameters
        ----------
        input_ : None
            Either a list of OEChem Molecule instances or a pybel filereader generator instance.
        batch_size : int, optional
            Batch size used for prediction, by default 32

        Returns
        -------
        dict
            Requested DFT-predicted properties.
        """
        if isinstance(input_, openbabel.pybel.Molecule):
            return self.predict([input_])

        elif isinstance(input_, list):
            mols, fatal = self._preprocess(input_)

        elif isinstance(input_, types.GeneratorType):
            return self._predict_batch(input_, batch_size)

        else:
            raise ValueError(
                f"Invalid input. Expected OEChem molecule, list or generator, but got {type(input_)}."
            )

        if self.delta:
            xtb_props = self._get_xtb_props(mols)  # TODO --> add error propagation

        data = DeltaDataset(mols)
        loader = DataLoader(data, batch_size=batch_size, shuffle=False)

        preds = {}

        for _, model_name in enumerate(self.models):
            if self.verbose:
                LOGGER.info(f"Now running network for model {model_name}...")
            model_param = MODEL_HPARAMS[model_name]
            model = EGNN(
                n_outputs=model_param.n_outputs, global_prop=model_param.global_prop
            ).eval()
            weights = get_model_weights(model_name)
            model.load_state_dict(weights)
            y_hat, g_ptr = self._get_preds(loader, model)

            if "charges" in model_name:
                atom_y_hats = []
                for batch_idx, batch_ptr in enumerate(g_ptr):
                    atom_y_hats.extend(
                        [
                            y_hat[batch_idx][batch_ptr[idx] : batch_ptr[idx + 1]]
                            for idx in range(len(batch_ptr) - 1)
                        ]
                    )
                preds[model_name] = atom_y_hats
            else:
                y_hat = np.vstack(y_hat)

                if "multitask" in model_name:
                    if "direct" in model_name:
                        y_hat = self._inv_scale(y_hat, self.norm["direct"])
                    else:
                        y_hat = self._inv_scale(y_hat, self.norm["delta"])

                preds[model_name] = y_hat

        preds_filtered = {}

        for model_name in preds.keys():
            mname = model_name.rsplit("_", maxsplit=1)[0]
            if mname == "single_energy":
                preds_filtered["E_form"] = preds[model_name].squeeze()
            elif mname == "multitask":
                for task in self.multitasks:
                    preds_filtered[task] = preds[model_name][
                        :, MULTITASK_ENDPOINTS[task]
                    ]

            elif mname == "charges":
                preds_filtered["charges"] = preds[model_name]

        if self.delta:
            for prop, delta_arr in preds_filtered.items():
                if prop == "charges":
                    preds_filtered[prop] = [
                        d_arr + np.array(xtb_arr)
                        for d_arr, xtb_arr in zip(delta_arr, xtb_props[prop])
                    ]
                else:
                    preds_filtered[prop] = delta_arr + np.array(
                        xtb_props[prop], dtype=np.float32
                    )

        # insert placeholder values where errors occurred
        preds_final = {}
        for key, val in preds_filtered.items():
            val = val.tolist() if key != "charges" else val
            temp = []
            for idx in range(len(input_)):
                if idx in fatal:
                    if key == "charges":
                        temp.append(np.array(PLACEHOLDER))
                    else:
                        temp.append(PLACEHOLDER)
                else:
                    temp.append(val.pop())
            preds_final[key] = temp
        return preds_final


if __name__ == "__main__":
    import argparse
    import pandas as pd
    import json
    from openbabel.pybel import readfile, readstring
    from delfta.utils import preds_to_lists, COLUMN_ORDER

    parser = argparse.ArgumentParser()
    parser.add_argument(
        "smiles",
        type=str,
        nargs="?",
        default=None,
        help="SMILES string, readable with Openbabel",
    )
    parser.add_argument(
        "--infile",
        type=str,
        dest="infile",
        required=False,
        default=None,
        help="Path to a molecule file readable by Openbabel.",
    )
    parser.add_argument(
        "--tasks",
        nargs="+",
        dest="tasks",
        required=False,
        default=["all"],
        help="A list of tasks to predict. Available tasks include `[E_form, E_homo, E_lumo, E_gap, dipole, charges]`, by default 'all'.",
    )
    parser.add_argument(
        "--outfile",
        type=str,
        dest="outfile",
        required=True,
        help="Path to output filename.",
    )
    parser.add_argument(
        "--csv",
        type=bool,
        dest="csv",
        required=False,
        default=False,
        help="Whether to write the results as csv file instead of the default json, by default False",
    )
    parser.add_argument(
        "--delta",
        type=bool,
        dest="delta",
        required=False,
        default=True,
        help="Whether to use delta-learning models, by default `True`",
    )
    parser.add_argument(
        "--batch_size",
        type=int,
        dest="batch_size",
        required=False,
        default=32,
        help="Batch size used for prediction of large files",
    )
    parser.add_argument(
        "--force3d",
        type=bool,
<<<<<<< HEAD
        default=True,
        help="Whether to assign 3D coordinates to molecules lacking them, by default True",
=======
        dest="force3d",
        required=False,
        default=True,
        help="Whether to assign 3D coordinates to molecules lacking them, by default False",
>>>>>>> dcdfe868
    )
    parser.add_argument(
        "--addh",
        type=bool,
<<<<<<< HEAD
        default=True,
        help="Whether to add hydrogens to molecules lacking them, by default True",
=======
        dest="addh",
        required=False,
        default=False,
        help="Whether to add hydrogens to molecules lacking them, by default False",
>>>>>>> dcdfe868
    )
    parser.add_argument(
        "--xtbopt",
        type=bool,
        dest="xtbopt",
        required=False,
        default=False,
        help="Whether to perform GFN2-xTB geometry optimization, by default False",
    )
    parser.add_argument(
        "--verbose",
        type=bool,
        dest="verbose",
        required=False,
        default=True,
        help="Enables/disables stdout logger, by default True",
    )
    parser.add_argument(
        "--progress",
        type=bool,
        dest="progress",
        required=False,
        default=True,
        help="Enables/disables progress bars in prediction, by default True",
    )
    args = parser.parse_args()

    if args.smiles is None and args.infile is None:
        raise ValueError(
            "Either a SMILES string or a path to an openbabel-readable file with the --infile flag should be provided."
        )

    if args.smiles is not None:
        input_ = readstring("smi", args.smiles)
    else:
        ext = os.path.splitext(args.infile)[1].lstrip(".")
        input_ = readfile(ext, args.infile)

    calc = DelftaCalculator(
        tasks=args.tasks,
        delta=args.delta,
        force3d=args.force3d,
        addh=args.addh,
        xtbopt=args.xtbopt,
        verbose=args.verbose,
        progress=args.progress,
    )

    preds = calc.predict(input_, batch_size=args.batch_size)
    preds_list = preds_to_lists(preds)

    if args.csv:
        df = pd.DataFrame(preds)
        df = df[sorted(df.columns.tolist(), key=lambda x: COLUMN_ORDER[x])]
        df.to_csv(args.outfile)
    else:
<<<<<<< HEAD
        with open(outfile, "w", encoding="utf-8") as f:
            json.dump(preds_list, f, ensure_ascii=False, indent=4)
=======
        with open(args.outfile, "w", encoding="utf-8") as f:
            json.dump(preds_list, f, ensure_ascii=False, indent=4)
>>>>>>> dcdfe868
<|MERGE_RESOLUTION|>--- conflicted
+++ resolved
@@ -32,11 +32,7 @@
         tasks="all",
         delta=True,
         force3d=True,
-<<<<<<< HEAD
         addh=True,
-=======
-        addh=False,
->>>>>>> dcdfe868
         xtbopt=False,
         verbose=True,
         progress=True,
@@ -599,28 +595,18 @@
     parser.add_argument(
         "--force3d",
         type=bool,
-<<<<<<< HEAD
         default=True,
         help="Whether to assign 3D coordinates to molecules lacking them, by default True",
-=======
         dest="force3d",
         required=False,
-        default=True,
-        help="Whether to assign 3D coordinates to molecules lacking them, by default False",
->>>>>>> dcdfe868
     )
     parser.add_argument(
         "--addh",
         type=bool,
-<<<<<<< HEAD
         default=True,
         help="Whether to add hydrogens to molecules lacking them, by default True",
-=======
         dest="addh",
         required=False,
-        default=False,
-        help="Whether to add hydrogens to molecules lacking them, by default False",
->>>>>>> dcdfe868
     )
     parser.add_argument(
         "--xtbopt",
@@ -677,10 +663,5 @@
         df = df[sorted(df.columns.tolist(), key=lambda x: COLUMN_ORDER[x])]
         df.to_csv(args.outfile)
     else:
-<<<<<<< HEAD
-        with open(outfile, "w", encoding="utf-8") as f:
-            json.dump(preds_list, f, ensure_ascii=False, indent=4)
-=======
         with open(args.outfile, "w", encoding="utf-8") as f:
-            json.dump(preds_list, f, ensure_ascii=False, indent=4)
->>>>>>> dcdfe868
+            json.dump(preds_list, f, ensure_ascii=False, indent=4)