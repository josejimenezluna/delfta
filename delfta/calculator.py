import collections
import os
import pickle
import types

import numpy as np
import openbabel
import torch
from torch_geometric.data.dataloader import DataLoader
from tqdm import tqdm

from delfta.download import get_model_weights
from delfta.net import EGNN
from delfta.net_utils import (
    MODEL_HPARAMS,
    MULTITASK_ENDPOINTS,
    QMUGS_ATOM_DICT,
    DeltaDataset,
)
import openbabel
from delfta.utils import LOGGER, MODEL_PATH, ELEM_TO_ATOMNUM
from delfta.xtb import run_xtb_calc

_ALLTASKS = ["E_form", "E_homo", "E_lumo", "E_gap", "dipole", "charges"]
PLACEHOLDER = float("NaN")


class DelftaCalculator:
    def __init__(
        self,
        tasks="all",
        delta=True,
        force3d=True,
        addh=True,
        xtbopt=False,
        verbose=True,
        progress=True,
    ) -> None:
        """Main calculator class for predicting DFT observables.

        Parameters
        ----------
        tasks : str, optional
            A list of tasks to predict. Available tasks include
            `[E_form, E_homo, E_lumo, E_gap, dipole, charges]`, by default "all".
        delta : bool, optional
            Whether to use delta-learning models, by default True
        force3d : bool, optional
            Whether to assign 3D coordinates to molecules lacking them, by default True
        addh : bool, optional
            Whether to add hydrogens to molecules lacking them, by default True
        xtbopt : bool, optional
            Whether to perform GFN2-xTB geometry optimization, by default False
        verbose : bool, optional
            Enables/disables stdout logger, by default True
        progress : bool, optional
            Enables/disables progress bars in prediction, by default True
        """
        if tasks == "all" or tasks == ["all"]:
            tasks = _ALLTASKS
        self.tasks = tasks
        self.delta = delta
        self.multitasks = [task for task in self.tasks if task in MULTITASK_ENDPOINTS]
        self.force3d = force3d
        self.addh = addh
        self.xtbopt = xtbopt
        self.verbose = verbose
        self.progress = progress
        self.batch_mode = False

        with open(os.path.join(MODEL_PATH, "norm.pt"), "rb") as handle:
            self.norm = pickle.load(handle)

        self.models = []

        for task in tasks:
            if task in MULTITASK_ENDPOINTS:
                task_name = "multitask"

            elif task == "charges":
                task_name = "charges"

            elif task == "E_form":
                task_name = "single_energy"

            else:
                raise ValueError(f"Task name `{task}` not recognised")

            if self.delta:
                task_name += "_delta"
            else:
                task_name += "_direct"

            self.models.append(task_name)

        self.models = list(set(self.models))

    def _molcheck(self, mol):
<<<<<<< HEAD
        """Checks if `mol` is a valid molecule.

        Parameters
        ----------
        mol : any
            Any type, but should be OBMol
=======
        """Sanity checks OEChem mol.

        Parameters
        ----------
        mol : openbabel.pybel.Molecule
>>>>>>> 4a92017d

        Returns
        -------
        bool
<<<<<<< HEAD
            `True` if `mol` is a valid molecule, `False` otherwise.
=======
            Whether it passes basic sanity checks.
>>>>>>> 4a92017d
        """
        return (
            isinstance(mol, openbabel.pybel.Molecule)
            and (mol.OBMol is not None)
            and (len(mol.atoms) > 0)
        )

    def _3dcheck(self, mol):
        """Checks whether `mol` has 3d coordinates assigned. If
        `self.force3d=True` these will be computed for
        those lacking them using the MMFF94 force-field as
        available in pybel.

        Parameters
        ----------
        mol : pybel.Molecule
            An OEChem molecule object

        Returns
        -------
        bool
            `True` if `mol` has a 3d conformation, `False` otherwise.
        """
        if mol.dim != 3:
            if self.force3d:
                mol.make3D()
            return False
        return True

    def _atomtypecheck(self, mol):
        """Checks whether the atom types in `mol` are supported
        by the QMugs database

        Parameters
        ----------
        mol : pybel.Molecule
            An OEChem molecule object

        Returns
        -------
        bool
            `True` if all atoms have valid atom types, `False` otherwise.
        """
        for atom in mol.atoms:
            if atom.atomicnum not in QMUGS_ATOM_DICT:
                return False
        return True

    def _chargecheck(self, mol):
        """Checks whether the overall charge on `mol` is neutral.

        Parameters
        ----------
        mol : pybel.Molecule
            An OEChem molecule object

        Returns
        -------
        bool
            `True` is overall `mol` charge is 0, `False` otherwise.
        """
        if mol.charge != 0:
            return True
        else:
            return False

    def _hydrogencheck(self, mol):
        """Checks whether `mol` has assigned hydrogens. If `self.addh=True`
        these will be added if lacking.

        Parameters
        ----------
        mol : pybel.Molecule
            An OEChem molecule object

        Returns
        -------
        bool
            Whether `mol` has assigned hydrogens.
        """
        nh_mol = sum([True for atom in mol.atoms if atom.atomicnum == 1])
        mol_cpy = mol.clone
        mol_cpy.removeh()
        mol_cpy.addh()
        nh_cpy = sum([True for atom in mol_cpy.atoms if atom.atomicnum == 1])

        if nh_mol == nh_cpy:
            return True
        else:
            if self.addh:
                mol.addh()
            return False

    def _preprocess(self, mols, offset_idx=0):
        """Performs a series of preprocessing checks on a list of molecules `mols`,
        including 3d-conformation existence, validity of atom types, neutral charge
        and hydrogen addition.

        Parameters
        ----------
        mols: [pybel.Molecule]
            A list of OEChem molecule objects

        Returns
        -------
        ([pybel.Molecule], [int])
            A list of processed OEChem molecule objects; and indices of molecules that cannot be processed.
        offset_idx: int, optional
            By how much indices in the reported warnings should be offset. Helper for batch-wise processing.

        """
        if len(mols) == 0:
            raise ValueError("No molecules provided.")

        idx_non_valid_mols = set()
        idx_non_valid_atypes = set()
        idx_charged = set()
        idx_no3d = set()
        idx_noh = set()
        fatal = set()

        for idx, mol in enumerate(mols):
            valid_mol = self._molcheck(mol)
            if not valid_mol:
                idx_non_valid_mols.add(idx)
                fatal.add(idx)
                continue  # no need to check further

            is_atype_valid = self._atomtypecheck(mol)
            if not is_atype_valid:
                idx_non_valid_atypes.add(idx)
                fatal.add(idx)

            is_charged = self._chargecheck(mol)
            if is_charged:
                idx_charged.add(idx)
                fatal.add(idx)

            has_h = self._hydrogencheck(mol)
            if not has_h:
                idx_noh.add(idx)

            has_3d = self._3dcheck(mol)
            if not has_3d:
                idx_no3d.add(idx)

            if not has_3d and not has_h and not self.addh:
                fatal.add(idx)
                # cannot assign 3D geometry without assigning hydrogens

        good_mols = [mol for idx, mol in enumerate(mols) if idx not in fatal]
        self._log_status(
            len(mols),
            offset_idx,
            idx_non_valid_mols,
            idx_non_valid_atypes,
            idx_charged,
            idx_no3d,
            idx_noh,
        )
        if len(good_mols) == 0:
            raise ValueError("No valid molecules provided")
        return good_mols, list(fatal)

    def _log_status(
        self,
        num_mols,
        offset_idx,
        idx_non_valid_mols,
        idx_non_valid_atypes,
        idx_charged,
        idx_no3d,
        idx_noh,
    ):
        if idx_non_valid_mols:
            idx_non_valid_mols = {elem + offset_idx for elem in idx_non_valid_mols}
            LOGGER.warning(
                f"""Invalid molecules at position(s) {idx_non_valid_mols}. Skipping."""
            )
        if idx_non_valid_atypes:
            idx_non_valid_atypes = {elem + offset_idx for elem in idx_non_valid_atypes}
            LOGGER.warning(
                f"""Found non-supported atomic no. in molecules at position 
                    {idx_non_valid_atypes}. This application currently supports 
                    only the atom types used in the QMugs dataset, namely 
                    {list(ELEM_TO_ATOMNUM.keys())}. Skipping.
                """
            )
        if idx_charged:
            idx_charged = {elem + offset_idx for elem in idx_charged}
            LOGGER.warning(
                f"""Found molecules with a non-zero formal charge at 
                    position(s) {idx_charged}. This application currently does not support
                    prediction for charged molecules. Skipping.
                """
            )
        already_skipped = set.union(
            idx_non_valid_mols, idx_non_valid_atypes, idx_charged
        )
        has_3d = np.ones(num_mols, dtype=bool)
        if idx_no3d:
            has_3d[np.array(list(idx_no3d))] = False
        has_h = np.ones(num_mols, dtype=bool)
        if idx_noh:
            has_h[np.array(list(idx_noh))] = False

        # no hydrogens, no 3d
        if np.any(~has_3d & ~has_h):
            relevant_idx = np.where(~has_3d & ~has_h)[0].tolist()
            relevant_idx = [elem + offset_idx for elem in relevant_idx]
            relevant_idx = [
                elem for elem in relevant_idx if elem not in already_skipped
            ]
            if relevant_idx:
                if self.force3d and not self.addh:
                    LOGGER.warning(
                        f"""Molecules at position(s) {relevant_idx} have no 3D conformations 
                            and no hydrogens, but cannot `force3d` when `addh=False`. Skipping.
                        """
                    )
                elif self.force3d and self.addh and self.verbose:
                    LOGGER.info(
                        f"Assigned MMFF94 coordinates and added hydrogens to molecules at position(s) {relevant_idx}"
                    )
                elif not self.force3d and self.addh and self.verbose:
                    LOGGER.info(
                        f"""Added hydrogens to molecules at position(s) {relevant_idx}. They do not 
                        have 3D conformations available, but you didn't request to `force3d`."""
                    )

        # no hydrogens, but 3D
        if np.any(has_3d & ~has_h):
            relevant_idx = np.where(has_3d & ~has_h)[0].tolist()
            relevant_idx = [elem + offset_idx for elem in relevant_idx]
            relevant_idx = [
                elem for elem in relevant_idx if elem not in already_skipped
            ]
            if relevant_idx:
                if self.addh and self.verbose:
                    LOGGER.info(
                        f"""Added hydrogens to molecules at position(s) {relevant_idx}."""
                    )
                elif not self.addh and self.verbose:
                    LOGGER.info(
                        f"""Molecules at position(s) {relevant_idx} don't have hydrogens, but you didn't
                        request to `addh`."""
                    )

        # hydrogens, but no 3d
        if np.any(~has_3d & has_h):
            relevant_idx = np.where(~has_3d & has_h)[0].tolist()
            relevant_idx = [elem + offset_idx for elem in relevant_idx]
            relevant_idx = [
                elem for elem in relevant_idx if elem not in already_skipped
            ]
            if relevant_idx:
                if self.force3d and self.verbose:
                    LOGGER.info(
                        f"""Assigned MMFF94 coordinates to molecules at position(s) {relevant_idx}."""
                    )
                elif not self.force3d and self.verbose:
                    LOGGER.info(
                        f"""Molecules at position(s) {relevant_idx} don't have 3D conformations available,
                        but you didn't request to `force3d`."""
                    )

    def _get_preds(self, loader, model):
        """Returns predictions for the data contained in `loader` of a
        pyTorch `model`.


        Parameters
        ----------
        loader : delfta.net_utils.DeltaDataset
            A `delfta.net_utils.DeltaDataset` instance.
        model : delfta.net.EGNN
            A `delfta.net.EGNN` instance.

        Returns
        -------
        numpy.ndarray
            Model predictions.
        numpy.ndarray
            Graph-specific indexes for node-level predictions.
        """
        y_hats = []
        g_ptrs = []

        if self.progress and not self.batch_mode:
            progress = tqdm(total=len(loader.dataset))

        with torch.no_grad():
            for batch in loader:
                y_hats.append(model(batch).numpy())
                g_ptrs.append(batch.ptr.numpy())
                if self.progress and not self.batch_mode:
                    progress.update(n=batch.num_graphs)

        if self.progress and not self.batch_mode:
            progress.close()
        return y_hats, g_ptrs

    def _get_xtb_props(self, mols):
        """Runs the GFN2-xTB binary and returns observables

        Parameters
        ----------
        mols : [pybel.Molecule]
            A list of OEChem molecule instances.

        Returns
        -------
        dict
            A dictionary containing the requested properties for
            `mols`.
        list
            A list of indices with molecules for which the xtb calculation failed.
        """
        xtb_props = collections.defaultdict(list)

        if self.verbose:
            LOGGER.info("Now running xTB...")

        if self.progress and not self.batch_mode:
            mols = tqdm(mols)

        fatal = []
        for i, mol in enumerate(mols):
            try:
                xtb_out = run_xtb_calc(mol, opt=self.xtbopt)
                for prop, val in xtb_out.items():
                    xtb_props[prop].append(val)
            except ValueError as xtb_error:
                fatal.append(i)
                LOGGER.warning(xtb_error.args[0])
        return xtb_props, fatal

    def _inv_scale(self, preds, norm_dict):
        """Inverse min-max scaling transformation

        Parameters
        ----------
        preds : np.ndarray
            Normalized predictions
        norm_dict : dict
            A dictionary containing scale and location values for
            inverse normalization.

        Returns
        -------
        numpy.ndarray
            Unnormalized predictions in their original scale
            and location.
        """
        return preds * norm_dict["scale"] + norm_dict["location"]

    def _predict_batch(self, generator, batch_size):
        """Utility method for prediction using OEChem generators
        (e.g. those used for reading sdf or xyz files)

        Parameters
        ----------
        generator : pybel.filereader
            A pybel.filereader instance
        batch_size : int
            Batch size used for prediction. Defaults to the same one
            used under `self.predict`.

        Returns
        -------
        dict
            Requested DFT-predicted properties.
        """
        preds_batch = []
        done_flag = False
        total_done_so_far = 0
        progress = tqdm()
        while not done_flag:
            mols = []
            done_so_far = 0
            for _ in range(batch_size):
                try:
                    mol = next(generator)
                    mols.append(mol)
                    done_so_far += 1
                except StopIteration:
                    done_flag = True
                    break
                except:
                    mols.append(PLACEHOLDER)  # invalid mol
                    done_so_far += 1

            if self.progress:
                progress.update(n=done_so_far)

            preds_batch.append(
                self.predict(mols, batch_size, offset_idx=total_done_so_far)
            )
            total_done_so_far += done_so_far
        progress.close()

        pred_keys = preds_batch[0].keys()
        preds = collections.defaultdict(list)
        for pred_k in pred_keys:
            for batch in preds_batch:
                if pred_k == "charges":
                    preds[pred_k].extend(batch[pred_k])
                else:
                    preds[pred_k].extend(batch[pred_k].tolist())
            if pred_k != "charges":
                preds[pred_k] = np.array(preds[pred_k], dtype=np.float32)

        return dict(preds)

    def predict(self, input_, batch_size=32, offset_idx=0):
        """Main prediction method for DFT observables.

        Parameters
        ----------
        input_ : None
            Either a single or a list of OEChem Molecule instances or a pybel filereader generator instance.
        batch_size : int, optional
            Batch size used for prediction, by default 32
        offset_idx: int, optional
<<<<<<< HEAD
            By how much indices in the reported warnings should be offset. Helper for batch-wise processing. Don't set manually.
=======
            By how much indices in the reported warnings should be offset. Helper for batch-wise processing.
>>>>>>> 4a92017d

        Returns
        -------
        dict
            Requested DFT-predicted properties.
        """
        fatal_xtb, fatal = [], []

        if isinstance(input_, openbabel.pybel.Molecule):
            return self.predict([input_])

        elif isinstance(input_, list):
            mols, fatal = self._preprocess(input_, offset_idx=offset_idx)

        elif isinstance(input_, types.GeneratorType):
            self.batch_mode = True
            return self._predict_batch(input_, batch_size)

        elif isinstance(input_, str):
            ext = os.path.splitext(input_)[-1].lstrip(".")
            return self.predict(openbabel.pybel.readfile(ext, input_))

        else:
            raise ValueError(
                f"Invalid input. Expected OEChem molecule, list or generator, but got {type(input_)}."
            )

        if self.delta:
            xtb_props, fatal_xtb = self._get_xtb_props(mols)
            mols = [mol for i, mol in enumerate(mols) if i not in fatal_xtb]
        data = DeltaDataset(mols)
        loader = DataLoader(data, batch_size=batch_size, shuffle=False)

        preds = {}

        for _, model_name in enumerate(self.models):
            if self.verbose:
                LOGGER.info(f"Now running network for model {model_name}...")
            model_param = MODEL_HPARAMS[model_name]
            model = EGNN(
                n_outputs=model_param.n_outputs, global_prop=model_param.global_prop
            ).eval()
            weights = get_model_weights(model_name)
            model.load_state_dict(weights)
            y_hat, g_ptr = self._get_preds(loader, model)

            if "charges" in model_name:
                atom_y_hats = []
                for batch_idx, batch_ptr in enumerate(g_ptr):
                    atom_y_hats.extend(
                        [
                            y_hat[batch_idx][batch_ptr[idx] : batch_ptr[idx + 1]]
                            for idx in range(len(batch_ptr) - 1)
                        ]
                    )
                preds[model_name] = atom_y_hats
            else:
                y_hat = np.vstack(y_hat)

                if "multitask" in model_name:
                    if "direct" in model_name:
                        y_hat = self._inv_scale(y_hat, self.norm["direct"])
                    else:
                        y_hat = self._inv_scale(y_hat, self.norm["delta"])

                preds[model_name] = y_hat

        preds_filtered = {}

        for model_name in preds.keys():
            mname = model_name.rsplit("_", maxsplit=1)[0]
            if mname == "single_energy":
                preds_filtered["E_form"] = preds[model_name].squeeze()
            elif mname == "multitask":
                for task in self.multitasks:
                    preds_filtered[task] = preds[model_name][
                        :, MULTITASK_ENDPOINTS[task]
                    ]

            elif mname == "charges":
                preds_filtered["charges"] = preds[model_name]

        if self.delta:
            for prop, delta_arr in preds_filtered.items():
                if prop == "charges":
                    preds_filtered[prop] = [
                        d_arr + np.array(xtb_arr)
                        for d_arr, xtb_arr in zip(delta_arr, xtb_props[prop])
                    ]
                else:
                    preds_filtered[prop] = delta_arr + np.array(
                        xtb_props[prop], dtype=np.float32
                    )

        if fatal_xtb:  # insert placeholder values where xtb errors occurred
            preds_filtered = self._insert_placeholders(
                preds_filtered, len(input_) - len(fatal), fatal_xtb
            )

        if fatal:  # insert placeholder values where other errors occurred
            preds_filtered = self._insert_placeholders(
                preds_filtered, len(input_), fatal
            )

        return preds_filtered

    def _insert_placeholders(self, preds, len_input, fatal):
<<<<<<< HEAD
        """Restore the excepted shape of the output by inserting PLACEHOLDER
        at the places where errors occurred. 
=======
        """Introduces `np.nan` values for molecules that fail to pass
        sanity checks.
>>>>>>> 4a92017d

        Parameters
        ----------
        preds : dict
<<<<<<< HEAD
            predictions from DelftaCalculator.predict
        len_input : int
            number of input molecules
        fatal : list
            A list of indices for which errors occurred.
=======
            Dictionary with predicted values
        len_input : int
            Length of the input list before removing faulty molecules
        fatal : [int]
            Indices of the faulty molecules
>>>>>>> 4a92017d

        Returns
        -------
        dict
<<<<<<< HEAD
            predictions with inserted PLACEHOLDER
=======
            Dictionary with predicted values and placeholders for faulty molecules
>>>>>>> 4a92017d
        """
        idx_success = np.setdiff1d(np.arange(len_input), fatal)
        for key, val in preds.items():
            if key == "charges":
                idx_charge = 0
                temp = []
                for idx in range(len_input):
                    if idx in fatal:
                        temp.append(np.array(PLACEHOLDER))
                    else:
                        temp.append(val[idx_charge])
                        idx_charge += 1
            else:
                temp = np.zeros(len_input, dtype=np.float32)
                temp[idx_success] = val
                temp[fatal] = PLACEHOLDER
            preds[key] = temp
        return preds


if __name__ == "__main__":
    import argparse
    import pandas as pd
    import json
    from openbabel.pybel import readfile, readstring
    from delfta.utils import preds_to_lists, COLUMN_ORDER

    parser = argparse.ArgumentParser()
    parser.add_argument(
        "smiles",
        type=str,
        nargs="?",
        default=None,
        help="SMILES string, readable with Openbabel",
    )
    parser.add_argument(
        "--infile",
        type=str,
        dest="infile",
        required=False,
        default=None,
        help="Path to a molecule file readable by Openbabel.",
    )
    parser.add_argument(
        "--tasks",
        nargs="+",
        dest="tasks",
        required=False,
        default=["all"],
        help="A list of tasks to predict. Available tasks include `[E_form, E_homo, E_lumo, E_gap, dipole, charges]`, by default 'all'.",
    )
    parser.add_argument(
        "--outfile",
        type=str,
        dest="outfile",
        required=True,
        help="Path to output filename.",
    )
    parser.add_argument(
        "--csv",
        type=bool,
        dest="csv",
        required=False,
        default=False,
        help="Whether to write the results as csv file instead of the default json, by default False",
    )
    parser.add_argument(
        "--delta",
        type=bool,
        dest="delta",
        required=False,
        default=True,
        help="Whether to use delta-learning models, by default `True`",
    )
    parser.add_argument(
        "--batch_size",
        type=int,
        dest="batch_size",
        required=False,
        default=32,
        help="Batch size used for prediction of large files",
    )
    parser.add_argument(
        "--force3d",
        type=bool,
        default=True,
        help="Whether to assign 3D coordinates to molecules lacking them, by default True",
        dest="force3d",
        required=False,
    )
    parser.add_argument(
        "--addh",
        type=bool,
        default=True,
        help="Whether to add hydrogens to molecules lacking them, by default True",
        dest="addh",
        required=False,
    )
    parser.add_argument(
        "--xtbopt",
        type=bool,
        dest="xtbopt",
        required=False,
        default=False,
        help="Whether to perform GFN2-xTB geometry optimization, by default False",
    )
    parser.add_argument(
        "--verbose",
        type=bool,
        dest="verbose",
        required=False,
        default=True,
        help="Enables/disables stdout logger, by default True",
    )
    parser.add_argument(
        "--progress",
        type=bool,
        dest="progress",
        required=False,
        default=True,
        help="Enables/disables progress bars in prediction, by default True",
    )
    args = parser.parse_args()

    if args.smiles is None and args.infile is None:
        raise ValueError(
            "Either a SMILES string or a path to an openbabel-readable file with the --infile flag should be provided."
        )

    if args.smiles is not None:
        input_ = readstring("smi", args.smiles)
    else:
        ext = os.path.splitext(args.infile)[1].lstrip(".")
        input_ = readfile(ext, args.infile)

    calc = DelftaCalculator(
        tasks=args.tasks,
        delta=args.delta,
        force3d=args.force3d,
        addh=args.addh,
        xtbopt=args.xtbopt,
        verbose=args.verbose,
        progress=args.progress,
    )

    preds = calc.predict(input_, batch_size=args.batch_size)
    preds_list = preds_to_lists(preds)

    if args.csv:
        df = pd.DataFrame(preds)
        df = df[sorted(df.columns.tolist(), key=lambda x: COLUMN_ORDER[x])]
        df.to_csv(args.outfile)
    else:
        with open(args.outfile, "w", encoding="utf-8") as f:
            json.dump(preds_list, f, ensure_ascii=False, indent=4)<|MERGE_RESOLUTION|>--- conflicted
+++ resolved
@@ -96,29 +96,17 @@
         self.models = list(set(self.models))
 
     def _molcheck(self, mol):
-<<<<<<< HEAD
         """Checks if `mol` is a valid molecule.
 
         Parameters
         ----------
         mol : any
-            Any type, but should be OBMol
-=======
-        """Sanity checks OEChem mol.
-
-        Parameters
-        ----------
-        mol : openbabel.pybel.Molecule
->>>>>>> 4a92017d
+            Any type, but should be openbabel.pybel.Molecule
 
         Returns
         -------
         bool
-<<<<<<< HEAD
             `True` if `mol` is a valid molecule, `False` otherwise.
-=======
-            Whether it passes basic sanity checks.
->>>>>>> 4a92017d
         """
         return (
             isinstance(mol, openbabel.pybel.Molecule)
@@ -543,11 +531,7 @@
         batch_size : int, optional
             Batch size used for prediction, by default 32
         offset_idx: int, optional
-<<<<<<< HEAD
             By how much indices in the reported warnings should be offset. Helper for batch-wise processing. Don't set manually.
-=======
-            By how much indices in the reported warnings should be offset. Helper for batch-wise processing.
->>>>>>> 4a92017d
 
         Returns
         -------
@@ -655,39 +639,22 @@
         return preds_filtered
 
     def _insert_placeholders(self, preds, len_input, fatal):
-<<<<<<< HEAD
         """Restore the excepted shape of the output by inserting PLACEHOLDER
         at the places where errors occurred. 
-=======
-        """Introduces `np.nan` values for molecules that fail to pass
-        sanity checks.
->>>>>>> 4a92017d
 
         Parameters
         ----------
         preds : dict
-<<<<<<< HEAD
-            predictions from DelftaCalculator.predict
-        len_input : int
-            number of input molecules
-        fatal : list
-            A list of indices for which errors occurred.
-=======
-            Dictionary with predicted values
+            Dictionary with predicted values from DelftaCalculator.predict
         len_input : int
             Length of the input list before removing faulty molecules
         fatal : [int]
             Indices of the faulty molecules
->>>>>>> 4a92017d
 
         Returns
         -------
         dict
-<<<<<<< HEAD
-            predictions with inserted PLACEHOLDER
-=======
             Dictionary with predicted values and placeholders for faulty molecules
->>>>>>> 4a92017d
         """
         idx_success = np.setdiff1d(np.arange(len_input), fatal)
         for key, val in preds.items():
