import argparse
import os
import tarfile

import h5py
import requests
import torch
from tqdm import tqdm

from delfta.net_utils import DEVICE
from delfta.utils import DATA_PATH, LOGGER, MODEL_PATH, ROOT_PATH

DATASETS = {
    "qmugs_train": os.path.join(DATA_PATH, "qmugs", "qmugs_train.h5"),
    "qmugs_eval": os.path.join(DATA_PATH, "qmugs", "qmugs_eval.h5"),
    "qmugs_test": os.path.join(DATA_PATH, "qmugs", "qmugs_test.h5"),
}

# Load 100k datasets (train: 100k, eval: 20k, test: 20k). Final sets to be added in the end.
DATASET_REMOTE = "https://polybox.ethz.ch/index.php/s/mhvl0SaasXBxb3T/download"

MODELS = {
    "multitask_delta": os.path.join(MODEL_PATH, "multitask_delta.pt"),
    "single_energy_delta": os.path.join(MODEL_PATH, "single_energy_delta.pt"),
    "charges_delta": os.path.join(MODEL_PATH, "charges_delta.pt"),
    "multitask_direct": os.path.join(MODEL_PATH, "multitask_direct.pt"),
    "single_energy_direct": os.path.join(MODEL_PATH, "single_energy_direct.pt"),
    "charges_direct": os.path.join(MODEL_PATH, "charges_direct.pt"),
}

# Load models trained on 100k. Final sets to be added in the end.
MODELS_REMOTE = "https://polybox.ethz.ch/index.php/s/Js0blsduCSgIaVU/download"

UTILS_REMOTE = "https://polybox.ethz.ch/index.php/s/fNAsmn1JBnNyCUY/download"

TESTS_REMOTE = "https://polybox.ethz.ch/index.php/s/Lyn7OOnh9F7NIIc/download"


def download(src, dest):
    """Simple requests.get with a progress bar

    Parameters
    ----------
    src : str
        Remote path to be downloaded
    dest : str
        Local path for the download

    Returns
    -------
    None
    """
    r = requests.get(src, stream=True)
    tsize = int(r.headers.get("content-length", 0))
    progress = tqdm(total=tsize, unit="iB", unit_scale=True, position=0, leave=False)

    with open(dest, "wb") as handle:
        progress.set_description(os.path.basename(dest))
        for chunk in r.iter_content(chunk_size=1024):
            handle.write(chunk)
            progress.update(len(chunk))


def get_dataset(name):
    """Returns a h5py dataset with a specific `name`. These are
    checked in the `DATASETS` global variable.

    Parameters
    ----------
    name : str, optional
        Name of the h5py dataset to be returned.

    Returns
    -------
    h5py.File
        h5py file handle of the requested dataset
    """
    if name not in DATASETS:
        raise ValueError("Dataset not supported")
    else:
        h5 = h5py.File(DATASETS[name], "r")
        return h5



def get_model_weights(name):
    """Returns a torch.load handle for a model with a specific `name`.
    These are checked in the `MODELS` global variable.

    Parameters
    ----------
    name : str, optional
        Name of the model weights to be returned

    Returns
    -------
    torch.weights
        Trained weights for the requested model
    """
    weights = torch.load(MODELS[name], map_location=DEVICE)
    return weights


if __name__ == "__main__":
    parser = argparse.ArgumentParser(description="General download script")
    parser.add_argument("--training",
                        type=str, 
                        required=False,
                        default=False)
    args = parser.parse_args()

<<<<<<< HEAD
=======
    os.makedirs(DATA_PATH, exist_ok=True)


>>>>>>> b9cd32bc
    # Trained models
    LOGGER.info("Now downloading trained models...")
    models_tar = os.path.join(ROOT_PATH, "models.tar.gz")
    download(MODELS_REMOTE, models_tar)

    with tarfile.open(models_tar) as handle:
        handle.extractall(ROOT_PATH)

    if args.training:
        # Training data
        LOGGER.info("Now downloading training data...")
        
        download(DATASET_REMOTE, os.path.join(DATA_PATH, "qmugs.tar.gz"))

        with tarfile.open(os.path.join(DATA_PATH, "qmugs.tar.gz")) as handle:
            handle.extractall(DATA_PATH)

    # tests
    LOGGER.info("Downloading tests...")
    tests_tar = os.path.join(DATA_PATH, "tests.tar.gz")
    download(TESTS_REMOTE, tests_tar)

    with tarfile.open(tests_tar) as handle:
        handle.extractall(DATA_PATH)

    # utils
    LOGGER.info("Downloading utils...")
    utils_tar = os.path.join(ROOT_PATH, "utils.tar.gz")
    download(UTILS_REMOTE, utils_tar)

    with tarfile.open(utils_tar) as handle:
        handle.extractall(ROOT_PATH)<|MERGE_RESOLUTION|>--- conflicted
+++ resolved
@@ -109,12 +109,8 @@
                         default=False)
     args = parser.parse_args()
 
-<<<<<<< HEAD
-=======
     os.makedirs(DATA_PATH, exist_ok=True)
 
-
->>>>>>> b9cd32bc
     # Trained models
     LOGGER.info("Now downloading trained models...")
     models_tar = os.path.join(ROOT_PATH, "models.tar.gz")
